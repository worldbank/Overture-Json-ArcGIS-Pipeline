import json
import logging
import os
import sys
from datetime import datetime
from pathlib import Path
from typing import Annotated, Any, Optional

import typer

# Note: We use Optional[T] instead of T | None (PEP 604) throughout this file
# because Typer 0.12.3 doesn't support the newer union syntax in Annotated types.
# The UP045 ruff rule is disabled in pyproject.toml to prevent automatic conversion.
import yaml
from dotenv import load_dotenv

from .cleanup import full_cleanup_check, register_cleanup_handlers
from .config import Config
from .config.settings import PipelineLogger, LogContext
from .config.template_config import TemplateConfigParser
from .duck import fetch_gdf
from .dump_manager import DumpManager, DumpConfig
from .publish import publish_or_update
from .transform import normalize_schema
from .types import StagingFormat

load_dotenv()

app = typer.Typer(help="Overture to AGOL pipeline")


def setup_logging(verbose: bool, target_name: Optional[str] = None, mode: Optional[str] = None, enable_file_logging: bool = False):
    """
    Configure logging with optional timestamped file output for production operations.
    
    Args:
        verbose: Enable debug-level logging if True
        target_name: Target data type for log file naming
        mode: Operation mode for log file naming  
        enable_file_logging: Create timestamped log files when True
    """
    level = logging.DEBUG if verbose else logging.INFO
    handlers = [logging.StreamHandler(sys.stdout)]
    
    if enable_file_logging and target_name and mode:
        # Create logs directory for timestamped files
        logs_dir = Path("logs")
        logs_dir.mkdir(exist_ok=True)
        
        # Generate timestamped log filename
        timestamp = datetime.now().strftime("%Y%m%d_%H%M%S")
        log_file = logs_dir / f"{target_name}_{mode}_{timestamp}.log"
        
        # Add file handler for persistent logging
        handlers.append(logging.FileHandler(log_file, encoding='utf-8'))
        
        # Log file location for reference
        print(f"Logging to: {log_file}")
    
    logging.basicConfig(
        level=level, 
        format="%(asctime)s [%(levelname)s] %(message)s", 
        datefmt="%H:%M:%S",
        handlers=handlers,
        force=True
    )


def is_template_config(config_path: str) -> bool:
    """
    Detect if config file uses the template format with dynamic variables.
    
    Template configs have a 'templates' section and either a 'country' section 
    or are designed to work with dynamic country injection.
    """
    try:
        with open(config_path) as f:
            config = yaml.safe_load(f)
        # Template config if it has templates section
        # Country section is optional (for global configs with dynamic injection)
        return 'templates' in config
    except Exception:
        return False


def load_pipeline_config(config_path: str, country_override: str = None) -> dict[str, Any]:
    """
    Load pipeline configuration from YAML file and combine with secure credentials.
    Supports both legacy and enhanced config formats with templating, plus global configs with country override.
    
    Args:
        config_path: Path to YAML configuration file
        country_override: Optional country code/name for global config mode
        
    Returns:
        Dict containing complete pipeline configuration
        
    Raises:
        FileNotFoundError: If configuration file does not exist
        ConfigurationError: If secure configuration is invalid
        ValueError: If required YAML fields are missing or country not found
    """
    # Load secure configuration (credentials and DuckDB settings only)
    secure_config = Config()
    gis_connection = secure_config.create_gis_connection()
    
    # Check config format and load appropriately
    if is_template_config(config_path):
        # Template config with dynamic variables (and optional country override)
        template_parser = TemplateConfigParser(config_path, country_override)
        
        # Validate template config
        validation_issues = template_parser.validate_config()
        if validation_issues:
            logging.warning(f"Template config validation issues: {validation_issues}")
        
        # Get overture config from template parser
        overture_config = template_parser.get_overture_config()
        overture_release = overture_config.get('release')
        s3_region = overture_config.get('s3_region', 'us-west-2')
        
        # Build base URL from template config
        base_url = overture_config.get('base_url', f's3://overturemaps-{s3_region}/release')
        if not base_url.endswith(overture_release):
            base_url = f"{base_url}/{overture_release}"
        
        pipeline_config = {
            'secure': secure_config,
            'gis': gis_connection,
            'duckdb_settings': secure_config.get_duckdb_settings(),
            'overture': {
                'release': overture_release,
                's3_region': s3_region,
                'base_url': base_url
            },
            'yaml': template_parser.raw_config,  # For backward compatibility
            'template': template_parser,  # Template parser for metadata
            'environment': secure_config.environment,
            'config_format': 'template'
        }
        
        logging.info(f"Loaded template config: {template_parser.country.name} ({template_parser.country.iso3})")
        if template_parser.is_using_global_config():
            logging.info(f"Global config mode: Country data from {template_parser.get_country_source()}")
        
    else:
        # Legacy config format
        config_file = Path(config_path)
        if not config_file.exists():
            raise FileNotFoundError(f"Configuration file not found: {config_path}")
        
        with open(config_file) as f:
            yaml_config = yaml.safe_load(f)
        
        # Extract required Overture settings from YAML
        overture_release = yaml_config.get('overture_release')
        if not overture_release:
            raise ValueError("overture_release is required in YAML configuration")
        
        overture_s3 = yaml_config.get('overture_s3', {})
        s3_region = overture_s3.get('region', 'us-west-2')
        s3_bucket = overture_s3.get('bucket', f'overturemaps-{s3_region}')
        
        pipeline_config = {
            'secure': secure_config,
            'gis': gis_connection,
            'duckdb_settings': secure_config.get_duckdb_settings(),
            'overture': {
                'release': overture_release,        # From YAML
                's3_region': s3_region,            # From YAML  
                'bucket': s3_bucket,               # From YAML
                'base_url': f"s3://{s3_bucket}/release/{overture_release}"
            },
            'yaml': yaml_config,
            'environment': secure_config.environment,
            'config_format': 'legacy'
        }
        
        logging.info(f"Loaded legacy config: {overture_release}")
    
    return pipeline_config


def get_available_queries(config_path: str) -> list[str]:
    """
    Discover all available queries from configuration file.
    
    Args:
        config_path: Path to YAML configuration file
        
    Returns:
        List of available query names
        
    Raises:
        FileNotFoundError: If config file doesn't exist
        ValueError: If config file is invalid
    """
    try:
        config_file = Path(config_path)
        if not config_file.exists():
            raise FileNotFoundError(f"Configuration file not found: {config_path}")
        
        with open(config_file) as f:
            config = yaml.safe_load(f)
        
        targets = config.get('targets', {})
        if not targets:
            raise ValueError(f"No targets found in configuration file: {config_path}")
        
        return list(targets.keys())
    
    except yaml.YAMLError as e:
        raise ValueError(f"Invalid YAML in configuration file {config_path}: {e}")


def validate_query_exists(config_path: str, query_name: str) -> bool:
    """
    Validate that a query exists in the configuration file.
    
    Args:
        config_path: Path to YAML configuration file
        query_name: Name of query to validate
        
    Returns:
        True if query exists, False otherwise
    """
    try:
        available_queries = get_available_queries(config_path)
        return query_name in available_queries
    except (FileNotFoundError, ValueError):
        return False


def get_query_info(config_path: str, query_name: str) -> dict[str, Any]:
    """
    Get detailed information about a specific query.
    
    Args:
        config_path: Path to YAML configuration file
        query_name: Name of query to get info for
        
    Returns:
        Dictionary with query information
        
    Raises:
        KeyError: If query not found
        ValueError: If config is invalid
    """
    with open(config_path) as f:
        config = yaml.safe_load(f)
    
    targets = config.get('targets', {})
    if query_name not in targets:
        available = ', '.join(targets.keys())
        raise KeyError(f"Query '{query_name}' not found. Available queries: {available}")
    
    return targets[query_name]


def export_to_geojson(data, output_path: str, target_name: str) -> None:
    """Export transformed features to GeoJSON file.
    
    Data should already be cleaned and flattened by the transform pipeline,
    so this function can use standard geopandas export without complex cleaning.
    
    Args:
        data: GeoDataFrame or dict of GeoDataFrames (for multi-layer)
        output_path: Path where GeoJSON file will be saved
        target_name: Target data type for metadata
        
    Raises:
        IOError: If file cannot be written
        ValueError: If features are not valid
    """
    # Ensure directory exists
    output_dir = os.path.dirname(output_path)
    if output_dir:
        os.makedirs(output_dir, exist_ok=True)
    
    # Handle both single GeoDataFrame and multi-layer dict
    if isinstance(data, dict):
        # Multi-layer: combine all features
        all_features = []
        layer_counts = {}
        
        for layer_name, gdf in data.items():
            # Use standard geopandas export - data should already be clean
            layer_features = gdf.to_json()
            layer_data = json.loads(layer_features)
            
            # Add layer identifier to each feature
            for feature in layer_data.get("features", []):
                feature["properties"]["layer"] = layer_name
            
            all_features.extend(layer_data.get("features", []))
            layer_counts[layer_name] = len(layer_data.get("features", []))
        
        # Create combined GeoJSON
        geojson_data = {
            "type": "FeatureCollection",
            "features": all_features,
            "metadata": {
                "generated": datetime.utcnow().isoformat(),
                "source": "overture-agol-pipeline",
                "target": target_name,
                "layers": layer_counts,
                "total_count": len(all_features)
            }
        }
    else:
        # Single GeoDataFrame - use standard geopandas export
        features_json = data.to_json()
        features_data = json.loads(features_json)
        
        geojson_data = {
            "type": "FeatureCollection",
            "features": features_data.get("features", []),
            "metadata": {
                "generated": datetime.utcnow().isoformat(),
                "source": "overture-agol-pipeline", 
                "target": target_name,
                "count": len(features_data.get("features", []))
            }
        }
    
    # Write with proper encoding and formatting
    with open(output_path, 'w', encoding='utf-8') as f:
        json.dump(geojson_data, f, indent=2, ensure_ascii=False)
    
    # Validate written file
    if not validate_geojson_file(output_path):
        raise ValueError(f"Generated GeoJSON file is invalid: {output_path}")
    
    logging.info(f"GeoJSON export completed: {len(geojson_data['features']):,} features written to {output_path}")


def validate_geojson_file(filepath: str) -> bool:
    """Validate that exported GeoJSON file is properly formatted."""
    try:
        with open(filepath, encoding='utf-8') as f:
            data = json.load(f)
        
        # Basic GeoJSON structure validation
        if data.get("type") != "FeatureCollection":
            logging.error("Invalid GeoJSON: missing FeatureCollection type")
            return False
        
        if "features" not in data:
            logging.error("Invalid GeoJSON: missing features array")
            return False
        
        if not isinstance(data["features"], list):
            logging.error("Invalid GeoJSON: features must be an array")
            return False
        
        return True
    except Exception as e:
        logging.error(f"GeoJSON validation failed: {e}")
        return False


def get_selector_config(cfg: dict[str, Any], iso2: Optional[str] = None) -> dict[str, Any]:
    """
    Extract or create selector configuration for spatial filtering.
    
    Args:
        cfg: Pipeline configuration dictionary
        iso2: Optional ISO2 country code override
        
    Returns:
        Selector configuration for spatial filtering
    """
    if cfg.get('config_format') == 'template':
        # Template config with resolved variables
        selector = cfg['template'].get_selector_config()
    else:
        # Legacy config
        selector = cfg['yaml'].get('selector', {})
    
    # Apply ISO2 override if specified
    if iso2:
        selector['iso2'] = iso2.upper()
        selector['by'] = selector.get('by', 'division_country')
    
    return selector


def get_target_config(cfg: dict[str, Any], target_name: str) -> dict[str, Any]:
    """
    Extract target configuration for specified data type.
    
    Args:
        cfg: Pipeline configuration dictionary
        target_name: Target data type (roads, buildings, places)
        
    Returns:
        Target configuration dictionary with all required fields
        
    Raises:
        KeyError: If target not found in configuration
        ValueError: If required target fields are missing
    """
    if cfg.get('config_format') == 'template':
        # Template config - get filter config from template parser
        template = cfg['template']
        filter_config = template.get_target_filter_config(target_name)
        
        # Combine with raw target config for backward compatibility
        targets = cfg['yaml'].get('targets', {})
        if target_name not in targets:
            available = list(targets.keys())
            raise KeyError(f"Target '{target_name}' not found. Available: {available}")
        
        target_config = targets[target_name].copy()
        target_config.update(filter_config)  # Overlay enhanced filter config
        
    else:
        # Legacy config
        targets = cfg['yaml'].get('targets', {})
        if target_name not in targets:
            raise KeyError(f"Target '{target_name}' not found in configuration. Available: {list(targets.keys())}")
        
        target_config = targets[target_name].copy()
    
    # Ensure required fields are present
    if 'theme' not in target_config:
        raise ValueError(f"Target '{target_name}' missing required 'theme' field")
    if 'type' not in target_config:
        raise ValueError(f"Target '{target_name}' missing required 'type' field")
    
    logging.debug(f"Target config for {target_name}: theme={target_config['theme']}, type={target_config['type']}")
    
    return target_config


def process_target(
    target_name: str,
    config: str,
    output_mode: str,
    mode: Optional[str] = None,
    output_path: Optional[str] = None,
    limit: Optional[int] = None,
    iso2: Optional[str] = None,
    dry_run: bool = False,
    verbose: bool = False,
    use_divisions: bool = True,
    log_to_file: bool = False,
    country: Optional[str] = None,
    skip_cleanup: bool = False,
    staging_format: StagingFormat = StagingFormat.GEOJSON,
    use_async: bool = False,
    use_analyze: bool = True,
):
    """
    Execute data processing pipeline for specified target with comprehensive logging.
    
    Supports both bounding box and Overture Divisions-based spatial filtering
    for precise country boundary adherence in enterprise deployments.
    
    Args:
        target_name: Data target identifier (roads, buildings, etc.)
        config: Path to YAML configuration file
        output_mode: Output mode - "agol" for ArcGIS Online, "geojson" for file export
        mode: Processing mode (initial, overwrite, append) - only used for "agol" mode
        output_path: GeoJSON file path - only used for "geojson" mode
        limit: Optional feature limit for testing and development
        iso2: ISO2 country code override (legacy)
        dry_run: Execute validation without data publication - only used for "agol" mode
        verbose: Enable detailed logging output
        use_divisions: Use Overture Divisions for precise boundaries
        log_to_file: Create timestamped log files
        country: Country code/name for global config mode
        skip_cleanup: Skip temp file cleanup for debugging
    """
    # Validate parameter combinations based on output mode
    if output_mode == "geojson":
        if dry_run:
            logging.error("--dry-run is not supported with GeoJSON export")
            raise typer.Exit(1)
        if mode and mode != "auto":
            logging.error("--mode is not relevant for GeoJSON export")
            raise typer.Exit(1)
    elif output_mode == "agol":
        if output_path:
            logging.error("output_path should only be provided for GeoJSON export")
            raise typer.Exit(1)
    else:
        logging.error(f"Invalid output_mode: {output_mode}. Must be 'agol' or 'geojson'")
        raise typer.Exit(1)
    
    # Initialize logging with optional file output
    setup_logging(verbose, target_name, mode, log_to_file)
    
    # Register cleanup handlers for graceful interruption handling
    register_cleanup_handlers()
    
    # Perform temp directory cleanup and validation
    if not full_cleanup_check(skip_cleanup=skip_cleanup):
        logging.error("Temp directory size limit exceeded - aborting operation")
        raise typer.Exit(1)
    
    # Log execution context for audit trails
    start_time = datetime.now()
    logging.info(f"Initiating {mode} operation for {target_name} target")
    logging.info(f"Execution timestamp: {start_time}")
    
    # Log the original Python command for reproducibility
    if output_mode == "agol":
        cmd_parts = ["python", "-m", "o2agol.cli", "arcgis-upload", target_name, "-c", config]
        if mode and mode != "auto":
            cmd_parts.extend(["--mode", mode])
        if dry_run:
            cmd_parts.append("--dry-run")
    else:  # geojson mode
        cmd_parts = ["python", "-m", "o2agol.cli", "geojson-download", target_name]
        if output_path:
            cmd_parts.append(output_path)
        cmd_parts.extend(["-c", config])
    
    # Add common parameters
    if limit:
        cmd_parts.extend(["--limit", str(limit)])
    if iso2:
        cmd_parts.extend(["--iso2", iso2])
    if country:
        cmd_parts.extend(["--country", country])
    if not use_divisions:
        cmd_parts.append("--use-bbox")
    if verbose:
        cmd_parts.append("--verbose")
    if log_to_file:
        cmd_parts.append("--log-to-file")
    
    command_str = " ".join(cmd_parts)
    logging.info(f"Original command: {command_str}")
    
    logging.info(f"Configuration file: {config}")
    logging.info(f"Feature limit: {limit or 'No limit (full dataset)'}")
    logging.info(f"Spatial filtering method: {'Overture Divisions' if use_divisions else 'Bounding Box'}")
    logging.info(f"Dry run mode: {dry_run}")
    
    # Validate parameter combinations
    if country and iso2:
        logging.warning(f"Both --country ({country}) and --iso2 ({iso2}) provided. Using --country for global config, --iso2 for selector override.")
    
    # Load unified configuration with optional country override
    cfg = load_pipeline_config(config, country)
    
    # Log configuration status
    logging.info(f"Connected to ArcGIS as: {cfg['gis'].users.me.username}")
    logging.info(f"Environment: {cfg['environment']}")
    logging.info(f"Overture release: {cfg['overture']['release']} (from YAML)")

    # Get selector configuration with optional ISO2 override
    selector = get_selector_config(cfg, iso2)
    logging.debug(f"Selector configuration: {selector}")
    
    if iso2:
        logging.info(f"Country code override applied: {iso2.upper()}")
    else:
        # Log the country being used from global config
        selector_iso2 = selector.get('iso2')
        if selector_iso2:
            logging.info(f"Using country from global config: {selector_iso2}")

    # Get target configuration
    try:
        target_config = get_target_config(cfg, target_name)
        logging.info(f"Target theme: {target_config['theme']}, type: {target_config['type']}")
    except (KeyError, ValueError) as e:
        logging.error(str(e))
        raise typer.Exit(1) from e

    # Configure spatial filtering methodology
    bbox_only = not use_divisions
    
    try:
        logging.info("=" * 50)
        logging.info("DATA ACQUISITION PHASE")
        logging.info("=" * 50)
        
        if use_divisions:
            logging.info("Implementing Overture Divisions-based country boundary filtering")
        else:
            logging.info(f"Applying bounding box spatial filter (bbox_only={bbox_only})")
        
        # Create configuration object for fetch_gdf
        class ConfigAdapter:
            def __init__(self, cfg_dict, selector_dict, target_dict, target_name):
                self.yaml_config = cfg_dict['yaml']
                self.secure_config = cfg_dict['secure']
                self.overture_config = cfg_dict['overture']  # YAML-based config
                # Store selector as a simple object with the dict as __dict__ 
                self.selector = type('SelectorConfig', (), {})()
                if selector_dict:
                    self.selector.__dict__.update(selector_dict)
                
                # Create target config with instance attributes (not class attributes)
                target_config_instance = type('TargetConfig', (), {})()
                for key, value in target_dict.items():
                    setattr(target_config_instance, key, value)
                self.targets = {target_name: target_config_instance}
                
        config_adapter = ConfigAdapter(cfg, selector, target_config, target_name)
        
        # Execute data retrieval with specified parameters
        data_result = fetch_gdf(config_adapter, target_name, limit=limit, bbox_only=bbox_only, use_divisions=use_divisions)
        
        # Handle dual query results (dict) vs single query (GeoDataFrame)
        is_dual_query = isinstance(data_result, dict)
        if is_dual_query:
            total_features = sum(len(gdf) for gdf in data_result.values())
            logging.info(f"Data acquisition completed: {total_features:,} features retrieved (dual query)")
        else:
            gdf = data_result
            logging.info(f"Data acquisition completed: {len(gdf):,} features retrieved")

        # Execute dry run validation if requested
        if dry_run:
            logging.info("=" * 50)
            logging.info("DRY RUN VALIDATION MODE")
            logging.info("=" * 50)
            if is_dual_query:
                logging.info(f"Target features for processing: {total_features:,} (places + buildings)")
                for layer_name, layer_gdf in data_result.items():
                    logging.info(f"  - {layer_name}: {len(layer_gdf):,} features")
            else:
                logging.info(f"Target features for processing: {len(gdf):,}")
            
            # Get appropriate title for logging
            if cfg.get('config_format') == 'template':
                template_metadata = cfg['template'].get_target_metadata(target_name)
                title_display = template_metadata.item_title
            else:
                title_display = target_config.get('agol', {}).get('item_title', 'Not specified')
            
            logging.info(f"Target configuration: {title_display}")
            logging.info(f"Processing mode: {mode}")
            
            item_id = target_config.get('agol', {}).get('item_id')
            if item_id:
                logging.info(f"Target item identifier: {item_id}")
            
            logging.info("Dry run validation completed - no data published")
            logging.info("=" * 50)
            return

        logging.info("=" * 50)
        logging.info("SCHEMA NORMALIZATION PHASE")
        logging.info("=" * 50)
        
        if is_dual_query:
            # Normalize each layer separately
            normalized_data = {}
            for layer_name, layer_gdf in data_result.items():
                normalized_data[layer_name] = normalize_schema(layer_gdf, target_name)
                logging.info(f"Schema normalization completed for {layer_name}: {len(normalized_data[layer_name]):,} features")
        else:
            gdf = normalize_schema(gdf, target_name)
            logging.info(f"Schema normalization completed: {len(gdf):,} features processed")

        # Handle output based on mode
        if output_mode == "geojson":
            logging.info("=" * 50)
            logging.info("GEOJSON EXPORT PHASE")
            logging.info("=" * 50)
            
            if is_dual_query:
                export_to_geojson(normalized_data, output_path, target_name)
            else:
                export_to_geojson(gdf, output_path, target_name)
            
            logging.info("GeoJSON export completed successfully")
            return

        logging.info("=" * 50)
        logging.info("DATA PUBLICATION PHASE")
        logging.info("=" * 50)
        
        # Create target config adapter for publish function
        if cfg.get('config_format') == 'template':
            # Use template metadata with dynamic variables
            template_metadata = cfg['template'].get_target_metadata(target_name)
            
            # Create AGOL config with essential metadata
            agol_config_dict = {
                'item_title': template_metadata.item_title,
                'snippet': template_metadata.snippet,
                'description': template_metadata.description,
                'service_name': template_metadata.service_name,
                'tags': template_metadata.tags,
                'access_information': template_metadata.access_information,
                'license_info': template_metadata.license_info,
                'upsert_key': template_metadata.upsert_key,
                'item_id': template_metadata.item_id
            }
            
            target_adapter = type('TargetConfig', (), {
                'agol': type('AGOLConfig', (), agol_config_dict)()
            })()
            
            logging.info(f"Using template metadata: {template_metadata.item_title}")
            
        else:
            # Legacy config adapter
            target_adapter = type('TargetConfig', (), {
                'agol': type('AGOLConfig', (), target_config.get('agol', {}))()
            })()
        
        # Choose appropriate publishing method
        # Use parameters from CLI for flexibility in deployment
        if is_dual_query:
            from .publish import publish_multi_layer_service
            result = publish_multi_layer_service(normalized_data, target_adapter, mode, use_async, use_analyze, staging_format)
            total_published = sum(len(gdf) for gdf in normalized_data.values())
        else:
            result = publish_or_update(gdf, target_adapter, mode, use_async, use_analyze, staging_format)
            total_published = len(gdf)
        
        # Generate execution summary for audit and monitoring
        end_time = datetime.now()
        execution_duration = end_time - start_time
        
        logging.info("=" * 50)
        logging.info(f"{mode.upper()} OPERATION COMPLETED SUCCESSFULLY")
        logging.info("=" * 50)
        logging.info(f"Total execution time: {execution_duration}")
        logging.info(f"Features processed: {total_published:,}")
        logging.info(f"Target layer: {result.title}")
        logging.info(f"Item identifier: {result.itemid}")
        logging.info(f"Service URL: {result.homepage}")
        if is_dual_query:
            logging.info(f"Multi-layer service created with {len(normalized_data)} layers")
        logging.info("Operation completed successfully")
        
    except Exception as e:
        end_time = datetime.now()
        execution_duration = end_time - start_time
        
        logging.error("=" * 50)
        logging.error(f"{mode.upper()} OPERATION FAILED")
        logging.error("=" * 50)
        logging.error(f"Execution time: {execution_duration}")
        logging.error(f"Error type: {type(e).__name__}")
        logging.error(f"Error message: {str(e)}")
        
        # Include processing context for troubleshooting
        if 'gdf' in locals():
            logging.error(f"Features processed before failure: {len(gdf):,}")
        
        logging.error("Operation terminated due to error")
        raise


def generate_export_filename(query: str, country: str = None) -> str:
    """
    Generate default export filename using {iso3}_{query}.geojson pattern
    
    Args:
        query: Query name (e.g., 'education', 'roads')
        country: Country identifier (ISO2, ISO3, or name)
        
    Returns:
        Generated filename string
    """
    if country:
        from .config.countries import CountryRegistry
        try:
            country_info = CountryRegistry.get_country(country)
            if country_info:
                iso3 = country_info.iso3
                export_filename = f"{iso3.lower()}_{query}.geojson"
                logging.info(f"Generated default export filename: {export_filename}")
                return export_filename
            else:
                # Fallback if country not found
                export_filename = f"{country}_{query}.geojson"
                logging.warning(f"Country '{country}' not found in registry, using fallback filename: {export_filename}")
                return export_filename
        except (AttributeError, ValueError) as e:
            # Fallback if country lookup fails
            export_filename = f"{country}_{query}.geojson"
            logging.warning(f"Could not resolve ISO3 for '{country}' ({e}), using fallback filename: {export_filename}")
            return export_filename
    else:
        # Use generic filename if no country specified
        export_filename = f"{query}.geojson"
        logging.info(f"No country specified, using generic filename: {export_filename}")
        return export_filename


@app.command("arcgis-upload")
def arcgis_upload(
    query: Annotated[str, typer.Argument(help="Query type to execute. Use 'list-queries' command to see available options.")],
    config: Annotated[str, typer.Option("--config", "-c", help="Path to YAML configuration file")] = "configs/global.yml",
    mode: Annotated[str, typer.Option("--mode", "-m", help="Processing mode: auto (smart detection) | initial | overwrite | append")] = "auto",
    limit: Annotated[Optional[int], typer.Option("--limit", "-l", help="Feature limit for testing and development")] = None,
    iso2: Annotated[Optional[str], typer.Option("--iso2", help="ISO2 country code override (legacy)")] = None,
    country: Annotated[Optional[str], typer.Option("--country", help="Country code/name for global config (e.g., 'af', 'afg', 'Afghanistan')")] = None,
    dry_run: Annotated[bool, typer.Option("--dry-run", help="Validate configuration without publishing")] = False,
    verbose: Annotated[bool, typer.Option("--verbose", "-v", help="Enable detailed logging output")] = False,
    use_divisions: Annotated[bool, typer.Option("--use-divisions/--use-bbox", help="Use Overture Divisions for country boundaries")] = True,
    log_to_file: Annotated[bool, typer.Option("--log-to-file", help="Create timestamped log files")] = False,
    skip_cleanup: Annotated[bool, typer.Option("--skip-cleanup", help="Skip temp file cleanup for debugging")] = False,
    staging_format: Annotated[StagingFormat, typer.Option("--staging-format", help="Format for staging data during append operations (geojson or gpkg)")] = StagingFormat.GEOJSON,
    use_async: Annotated[bool, typer.Option("--use-async", help="Use asynchronous processing for large datasets")] = False,
    use_analyze: Annotated[bool, typer.Option("--use-analyze/--no-analyze", help="Enable AGOL analyze for optimal parameters")] = True,
):
    """
    Upload processed Overture Maps data to ArcGIS Online.
    
    Query types are defined in the configuration file under 'targets' section.
    Standard queries include: roads, buildings, places, education, health, markets
    
    Uses configs/global.yml by default. Users can add custom queries by defining 
    new targets in their configuration file. Each query must specify at minimum: 
    theme, type, and optional filter parameters.
    
    Examples:
        Standard queries (using default global config):
            o2agol arcgis-upload roads --country af
            o2agol arcgis-upload education --country pak --limit 100
            o2agol arcgis-upload buildings --country ind --dry-run
            
        With development options:
            o2agol arcgis-upload health --country afg --use-bbox --limit 50
            
        Custom config file:
            o2agol arcgis-upload my_custom_query -c configs/custom.yml --dry-run
    """
    # Validate that the query exists in the configuration
    if not validate_query_exists(config, query):
        try:
            available_queries = get_available_queries(config)
            typer.echo(f"ERROR: Query '{query}' not found in configuration file '{config}'", err=True)
            typer.echo(f"\nAvailable queries: {', '.join(sorted(available_queries))}", err=True)
            if config == "configs/global.yml":
                typer.echo("\nTip: Use 'python -m o2agol.cli list-queries' to see detailed information about each query.", err=True)
            else:
                typer.echo(f"\nTip: Use 'python -m o2agol.cli list-queries -c {config}' to see detailed information about each query.", err=True)
        except (FileNotFoundError, ValueError) as e:
            typer.echo(f"ERROR loading configuration: {e}", err=True)
        raise typer.Exit(1)
    
    # Log which query is being executed
    logging.info(f"Executing Overture query: {query}")
    
    # Validate staging format for append operations
    if mode == "append" and staging_format not in [StagingFormat.GEOJSON, StagingFormat.GPKG]:
        logging.error(f"Invalid staging format '{staging_format}' for append mode. Must be 'geojson' or 'gpkg'")
        raise typer.Exit(1)
    
    # Execute the query using existing process_target function
    process_target(
        target_name=query,
        config=config,
        output_mode="agol",
        mode=mode,
        output_path=None,
        limit=limit,
        iso2=iso2,
        dry_run=dry_run,
        verbose=verbose,
        use_divisions=use_divisions,
        log_to_file=log_to_file,
        country=country,
        skip_cleanup=skip_cleanup,
        staging_format=staging_format,
        use_async=use_async,
        use_analyze=use_analyze
    )


@app.command("geojson-download")
def geojson_download(
    query: Annotated[str, typer.Argument(help="Query type to execute. Use 'list-queries' command to see available options.")],
    output_path: Annotated[Optional[str], typer.Argument(help="Output GeoJSON file path (optional - will auto-generate if not provided)")] = None,
    config: Annotated[str, typer.Option("--config", "-c", help="Path to YAML configuration file")] = "configs/global.yml",
    limit: Annotated[Optional[int], typer.Option("--limit", "-l", help="Feature limit for testing and development")] = None,
    iso2: Annotated[Optional[str], typer.Option("--iso2", help="ISO2 country code override (legacy)")] = None,
    country: Annotated[Optional[str], typer.Option("--country", help="Country code/name for global config (e.g., 'af', 'afg', 'Afghanistan')")] = None,
    verbose: Annotated[bool, typer.Option("--verbose", "-v", help="Enable detailed logging output")] = False,
    use_divisions: Annotated[bool, typer.Option("--use-divisions/--use-bbox", help="Use Overture Divisions for country boundaries")] = True,
    log_to_file: Annotated[bool, typer.Option("--log-to-file", help="Create timestamped log files")] = False,
    skip_cleanup: Annotated[bool, typer.Option("--skip-cleanup", help="Skip temp file cleanup for debugging")] = False,
):
    """
    Download processed Overture Maps data as GeoJSON file.
    
    Query types are defined in the configuration file under 'targets' section.
    Standard queries include: roads, buildings, places, education, health, markets
    
    If no output path is specified, a filename will be auto-generated using the 
    pattern: {iso3}_{query}.geojson (e.g., afg_roads.geojson)
    
    Examples:
        Auto-generated filename:
            o2agol geojson-download roads --country af
            o2agol geojson-download education --country pak --limit 100
            
        Specify output file:
            o2agol geojson-download buildings afghanistan_buildings.geojson --country af
            
        With development options:
            o2agol geojson-download health --country afg --use-bbox --limit 50
            
        Custom config file:
            o2agol geojson-download my_custom_query output.geojson -c configs/custom.yml
    """
    # Validate that the query exists in the configuration
    if not validate_query_exists(config, query):
        try:
            available_queries = get_available_queries(config)
            typer.echo(f"ERROR: Query '{query}' not found in configuration file '{config}'", err=True)
            typer.echo(f"\nAvailable queries: {', '.join(sorted(available_queries))}", err=True)
            if config == "configs/global.yml":
                typer.echo("\nTip: Use 'python -m o2agol.cli list-queries' to see detailed information about each query.", err=True)
            else:
                typer.echo(f"\nTip: Use 'python -m o2agol.cli list-queries -c {config}' to see detailed information about each query.", err=True)
        except (FileNotFoundError, ValueError) as e:
            typer.echo(f"ERROR loading configuration: {e}", err=True)
        raise typer.Exit(1)
    
    # Auto-generate filename if not provided
    if not output_path:
        output_path = generate_export_filename(query, country)
        
    # Log which query is being executed
    logging.info(f"Executing Overture query: {query}")
    logging.info(f"Output file: {output_path}")
    
    # Execute the query using existing process_target function
    process_target(
        target_name=query,
        config=config,
        output_mode="geojson",
        mode=None,
        output_path=output_path,
        limit=limit,
        iso2=iso2,
        dry_run=False,
        verbose=verbose,
        use_divisions=use_divisions,
        log_to_file=log_to_file,
        country=country,
        skip_cleanup=skip_cleanup,
        staging_format=StagingFormat.GEOJSON,  # Not used for geojson export
        use_async=False,  # Not used for geojson export
        use_analyze=True  # Not used for geojson export
    )


@app.command("list-queries")
def list_queries(
    config: Annotated[str, typer.Option("--config", "-c", help="Path to YAML configuration file")] = "configs/global.yml",
):
    """
    List all available Overture queries in the configuration file.
    
    Shows detailed information about each query including theme, type, filter,
    and description to help users understand what data each query retrieves.
    
    Examples:
        python -m o2agol.cli list-queries -c configs/global.yml
        python -m o2agol.cli list-queries -c configs/custom.yml
    """
    try:
        queries = get_available_queries(config)
        
        if not queries:
            typer.echo(f"WARNING: No queries found in configuration file: {config}")
            raise typer.Exit(1)
        
        # Load full config for detailed information
        with open(config) as f:
            config_data = yaml.safe_load(f)
        
        typer.echo("Available Overture Queries")
        typer.echo("=" * 50)
        
        for query_name in sorted(queries):
            target = config_data['targets'][query_name]
            theme = target.get('theme', 'N/A')
            type_ = target.get('type', 'N/A')
            filter_ = target.get('filter', None)
            building_filter = target.get('building_filter', None)
            description = target.get('sector_description', target.get('description', None))
            
            # Query name header
            typer.echo(f"\n* {query_name}")
            typer.echo(f"   Theme: {theme}")
            typer.echo(f"   Type: {type_}")
            
            if filter_:
                typer.echo(f"   Filter: {filter_}")
            
            if building_filter:
                typer.echo(f"   Building Filter: {building_filter}")
            
            if description:
                typer.echo(f"   Description: {description}")
        
        typer.echo(f"\nFound {len(queries)} available queries")
        if config == "configs/global.yml":
            typer.echo("\nUsage:")
            typer.echo("  Upload to ArcGIS Online: o2agol arcgis-upload <query_name> [options]")
            typer.echo("  Export to GeoJSON:      o2agol geojson-download <query_name> [options]")
        else:
            typer.echo("\nUsage:")
            typer.echo(f"  Upload to ArcGIS Online: o2agol arcgis-upload <query_name> -c {config} [options]")
            typer.echo(f"  Export to GeoJSON:      o2agol geojson-download <query_name> -c {config} [options]")
        
    except FileNotFoundError:
        typer.echo(f"ERROR: Configuration file not found: {config}", err=True)
        raise typer.Exit(1)
    except yaml.YAMLError as e:
        typer.echo(f"ERROR: Invalid YAML in configuration file: {e}", err=True)
        raise typer.Exit(1)
    except Exception as e:
        typer.echo(f"ERROR: {e}", err=True)
        raise typer.Exit(1)




@app.command("overture-dump")
def overture_dump(
    query: Annotated[str, typer.Argument(help="Query type to execute. Use 'list-queries' command to see available options.")],
    config: Annotated[str, typer.Option("--config", "-c", help="Path to YAML configuration file")] = "configs/global.yml",
    country: Annotated[Optional[str], typer.Option("--country", help="Country code/name (e.g., 'af', 'afg', 'Afghanistan')")] = None,
    mode: Annotated[str, typer.Option("--mode", "-m", help="Processing mode: auto (smart detection) | initial | overwrite | append")] = "auto",
    download_only: Annotated[bool, typer.Option("--download-only", help="Only download dump without processing")] = False,
    use_local: Annotated[bool, typer.Option("--use-local/--use-s3", help="Use local dump if available")] = True,
    force_download: Annotated[bool, typer.Option("--force-download", help="Force re-download even if dump exists")] = False,
    release: Annotated[str, typer.Option("--release", help="Overture release version")] = "2025-07-23.0",
    output_format: Annotated[str, typer.Option("--format", help="Output format: agol or geojson")] = "agol",
    output_path: Annotated[Optional[str], typer.Option("--output", help="Output GeoJSON file path (for geojson format)")] = None,
    limit: Annotated[Optional[int], typer.Option("--limit", "-l", help="Feature limit for testing and development")] = None,
    verbose: Annotated[bool, typer.Option("--verbose", "-v", help="Enable detailed logging output")] = False,
    log_to_file: Annotated[bool, typer.Option("--log-to-file", help="Create timestamped log files")] = False,
    dry_run: Annotated[bool, typer.Option("--dry-run", help="Validate configuration without processing/publishing")] = False,
    use_divisions: Annotated[bool, typer.Option("--use-divisions/--use-bbox", help="Use Overture Divisions for country boundaries")] = True,
    # Cache optimization flags
    use_world_bank: Annotated[bool, typer.Option("--world-bank/--overture-divisions", help="Use World Bank boundaries (default: enabled)")] = True,
    staging_format: Annotated[StagingFormat, typer.Option("--staging-format", help="Format for staging data during AGOL uploads (geojson or gpkg)")] = StagingFormat.GEOJSON,
    use_async: Annotated[bool, typer.Option("--async", help="Use async append for large datasets")] = False,
    use_analyze: Annotated[bool, typer.Option("--analyze", help="Analyze uploaded data before append")] = False,
):
    """
    Process Overture data using efficient country-specific caching.
    
    This command caches data at the country level rather than downloading complete 
    themes, providing the same performance benefits while avoiding memory issues 
    and aligning with Overture Maps best practices.
    
    The cache system stores country-specific extracts in ./cache/ using proven 
    DuckDB streaming extraction from Overture's S3 buckets.
    
    Examples:
        Cache and process data for a country:
            o2agol overture-dump roads --country afg
            o2agol overture-dump roads --country pak  # Each country cached separately
            
        Specify publishing mode (similar to arcgis-upload):
            o2agol overture-dump buildings --country afg --mode overwrite
            o2agol overture-dump places --country pak --mode initial
            
        Force refresh cache:
            o2agol overture-dump buildings --country afg --force-download
            
        Export to GeoJSON instead of AGOL:
            o2agol overture-dump places --country afg --format geojson
            
        Cache only without processing:
            o2agol overture-dump roads --country afg --download-only
    """
    # Validate query exists
    if not validate_query_exists(config, query):
        try:
            available_queries = get_available_queries(config)
            typer.echo(f"ERROR: Query '{query}' not found in configuration file '{config}'", err=True)
            typer.echo(f"\nAvailable queries: {', '.join(sorted(available_queries))}", err=True)
        except (FileNotFoundError, ValueError) as e:
            typer.echo(f"ERROR loading configuration: {e}", err=True)
        raise typer.Exit(1)
    
    # Validate mode parameter
    valid_modes = ["auto", "initial", "overwrite", "append"]
    if mode not in valid_modes:
        typer.echo(f"ERROR: --mode must be one of: {', '.join(valid_modes)}", err=True)
        raise typer.Exit(1)
    
    # Validate output format
    if output_format not in ["agol", "geojson"]:
        typer.echo("ERROR: --format must be 'agol' or 'geojson'", err=True)
        raise typer.Exit(1)
    
    # Validate parameter combinations
    if output_format == "geojson" and dry_run:
        typer.echo("ERROR: --dry-run is not supported with GeoJSON export", err=True)
        raise typer.Exit(1)
    
    if output_format == "agol" and output_path:
        typer.echo("ERROR: --output is only supported with --format geojson", err=True)
        raise typer.Exit(1)
    
    if not country:
        typer.echo("ERROR: --country is required for dump processing", err=True)
        raise typer.Exit(1)
    
    # Setup logging
    log_mode = "dump"
    setup_logging(verbose, query, log_mode, log_to_file)
    
    # Initialize comprehensive timing
    import time
    from datetime import datetime, timedelta
    
    def format_duration(seconds: float) -> str:
        """Format duration in human-readable format."""
        if seconds < 60:
            return f"{seconds:.1f}s"
        else:
            minutes = int(seconds // 60)
            secs = seconds % 60
            return f"{minutes}m {secs:.1f}s"
    
    # Note: Phase logging now handled by PipelineLogger in the main flow
    
    # Initialize pipeline logger
    base_logger = logging.getLogger(__name__)
    pipeline_logger = PipelineLogger(base_logger)
    
    # Capture original command for reference
    import sys
    import os
    
    # Extract just the command name and arguments, not the full file path
    if sys.argv and sys.argv[0]:
        command_name = os.path.basename(sys.argv[0])
        # Remove .py extension if present
        if command_name.endswith('.py'):
            command_name = command_name[:-3]
        # Handle Windows .exe or just the script name
        if command_name.endswith('.exe'):
            command_name = command_name[:-4]
        command_args = sys.argv[1:] if len(sys.argv) > 1 else []
        original_command = f"{command_name} {' '.join(command_args)}" if command_args else command_name
    else:
        original_command = "o2agol overture-dump"  # Fallback
    
    # Start overall timing
    operation_start_time = time.time()
<<<<<<< HEAD
    operation_mode = "AGOL upload" if output_format == "agol" else "GeoJSON export" if output_format == "geojson" else "overture-dump"
    logging.info(f"Starting {operation_mode} operation: {query} for {country}")
    logging.info(f"Execution timestamp: {datetime.now()}")
=======
    pipeline_logger.info(f"Command: {original_command}")
    pipeline_logger.info(f"============ OVERTURE DUMP: {query.upper()} ============")
>>>>>>> 0050d6ff
    
    # Phase timings
    phase_times = {}
    
    # Load configuration to get theme information
    cfg = load_pipeline_config(config, country)
    target_config = get_target_config(cfg, query)
    theme = target_config['theme']
    
    # Get country info for display
    from .config.countries import CountryRegistry
    country_info = CountryRegistry.get_country(country)
    
    # Detect dual-theme queries (places + buildings)
    building_filter = target_config.get('building_filter')
    themes_to_download = [theme]
    if building_filter:
        themes_to_download.append('buildings')
    
    pipeline_logger.info(f"Configuration: {country_info.name} ({country_info.iso3}) | Query: {query} | Release: {release}")
    
    # Create cache configuration from CLI parameters
    from .dump_manager import DumpConfig
    
    # Create DumpConfig with cache optimization settings
    dump_config = DumpConfig()
    
    # Preserve any existing base_path from old config if available
    if hasattr(cfg['secure'], 'dump') and hasattr(cfg['secure'].dump, 'base_path'):
        dump_config.base_path = cfg['secure'].dump.base_path
    
    # Apply CLI optimization parameters
    dump_config.use_world_bank_boundaries = use_world_bank
    dump_config.enable_boundary_cache = use_world_bank  # Enable cache if using World Bank boundaries
    
    # Initialize dump manager with cache system
    dump_manager = DumpManager(config=dump_config)
    
    # Configuration phase complete
    logging.info(f"Cache storage location: {dump_manager.base_path}/country_cache")
    logging.info(f"Using country-specific caching approach")
    logging.info(f"Boundary optimization: world_bank={use_world_bank}")
    
    if dry_run:
        logging.info("Dry run mode - validating configuration...")
        
        # Validate country and configuration
        try:
            from .config.countries import CountryRegistry
            
            country_info = CountryRegistry.get_country(country)
            if not country_info:
                raise ValueError(f"Unknown country: {country}")
            
            # Check cache status for each theme
            cached_themes = []
            missing_themes = []
            
            for theme_to_check in themes_to_download:
                type_name = target_config['type'] if theme_to_check == theme else 'building'
                
                # Check if cache exists for this country/theme combination
                cache_entries = dump_manager.list_cached_data(release)
                theme_cached = any(
                    entry.country == country_info.iso2 and 
                    entry.theme == theme_to_check and 
                    entry.type_name == type_name
                    for entry in cache_entries
                )
                
                if theme_cached:
                    if force_download:
                        logging.info(f"Found cached {theme_to_check} data for {country_info.name} - would be refreshed")
                        missing_themes.append(theme_to_check)
                    else:
                        logging.info(f"Found cached {theme_to_check} data for {country_info.name}")
                        cached_themes.append(theme_to_check)
                else:
                    logging.info(f"No cached {theme_to_check} data for {country_info.name}")
                    missing_themes.append(theme_to_check)
            
            if missing_themes:
                if force_download:
                    logging.info(f"Themes to be refreshed: {missing_themes}")
                else:
                    logging.info(f"Themes to be cached: {missing_themes}")
                logging.info("Would extract and cache this data in non-dry-run mode")
            
            logging.info("Dry run complete - configuration validated.")
            return
            
        except Exception as e:
            logging.error(f"Configuration validation failed: {e}")
            raise typer.Exit(1)
    
    # Handle download_only mode by caching data for the country  
    if download_only:
        cache_start = time.time()
        pipeline_logger.info("")
        pipeline_logger.phase("PHASE 1: CACHE DOWNLOAD")
        
        try:
            # Cache data for each required theme
            total_features = 0
            for theme_to_cache in themes_to_download:
                type_name = target_config['type'] if theme_to_cache == theme else 'building'
                
                theme_desc = "transportation" if theme_to_cache == "roads" else f"{theme_to_cache} facilities"
                pipeline_logger.info(f"Caching {theme_desc} for {country_info.name}")
                
                result_gdf = dump_manager.cache_country_data(
                    country=country_info.iso2,
                    theme=theme_to_cache,
                    type_name=type_name,
                    config_obj=cfg,
                    release=release,
                    overwrite=force_download
                )
                
                if result_gdf is not None and not result_gdf.empty:
                    total_features += len(result_gdf)
            
            # Phase completion timing
            cache_duration = time.time() - cache_start
            pipeline_logger.info(f"Acquired {total_features:,} features")
            pipeline_logger.info(f"Phase completed in {format_duration(cache_duration)}")
            
            # Final summary for download-only
            total_duration = time.time() - operation_start_time
            pipeline_logger.info("")
            pipeline_logger.info("============ OPERATION COMPLETE ============")
            pipeline_logger.info(f"Total execution time: {format_duration(total_duration)}")
            pipeline_logger.info("Performance breakdown:")
            pipeline_logger.info(f"  Configuration: {format_duration(cache_start - operation_start_time)} ({((cache_start - operation_start_time)/total_duration*100):.1f}%)")
            pipeline_logger.info(f"  Cache Download: {format_duration(cache_duration)} ({(cache_duration/total_duration*100):.1f}%)")
            
            return
            
        except Exception as e:
            pipeline_logger.info(f"Failed to cache data: {e}")
            raise typer.Exit(1)
    
    # Process query using local dump
    try:
        from .dump_manager import DumpQuery
        from .config.countries import CountryRegistry
        
        # Resolve country
        country_info = CountryRegistry.get_country(country)
        if not country_info:
            raise ValueError(f"Unknown country: {country}")
        
        # Build query
        query_obj = DumpQuery(
            theme=theme,
            type=target_config['type'],
            country=country_info.iso2,
            bbox=CountryRegistry.get_bounding_boxes().get(country_info.iso2) if not use_divisions else None,
            filters=target_config.get('filter'),
            limit=limit
        )
        
        # === PHASE 1: DATA ACQUISITION ===
        phase2_start = time.time()
        pipeline_logger.info("")
        pipeline_logger.phase("PHASE 1: DATA ACQUISITION")
        
        # Handle dual-theme queries directly
        if building_filter:
            pipeline_logger.info("Retrieving education facilities (places + buildings)" if query == "education" 
                               else "Retrieving health facilities (places + buildings)" if query == "health"
                               else "Retrieving retail facilities (places + buildings)" if query == "markets"
                               else f"Retrieving {query} facilities (places + buildings)")
            query_result = dump_manager.query_dual_theme(
                query_obj, 
                building_filter, 
                release, 
                cfg, 
                force_download=force_download,
                target_name=query
            )
        else:
            pipeline_logger.info(f"Retrieving {query} data")
            query_result = dump_manager.query_local_dump(query_obj, release, cfg, force_download=force_download)
        
        # Handle both single GeoDataFrame and dual-query dict results
        if isinstance(query_result, dict):
            total_features = sum(len(gdf) for gdf in query_result.values())
            if total_features == 0:
                pipeline_logger.info("No data found for query")
                return
            
            # Create feature summary
            feature_summary = ", ".join([f"{len(gdf):,} {layer_name}" for layer_name, gdf in query_result.items()])
            pipeline_logger.info(f"Acquired {total_features:,} features ({feature_summary})")
            
            # Add timing for data acquisition
            phase_times['data_acquisition'] = time.time() - phase2_start
            pipeline_logger.info(f"Phase completed in {format_duration(phase_times['data_acquisition'])}")
            
            # === PHASE 2: TRANSFORMATION ===
            phase3_start = time.time()
            pipeline_logger.info("")
            pipeline_logger.phase("PHASE 2: TRANSFORMATION")
            
            # Transform each layer
            transformed_data = {}
            for layer_name, layer_gdf in query_result.items():
                if not layer_gdf.empty:
                    transformed_data[layer_name] = normalize_schema(layer_gdf, query)
            
            if not transformed_data:
                pipeline_logger.info("No valid data after transformation")
                return
            
            pipeline_logger.info(f"Transformed {total_features:,} features")
            phase_times['transformation'] = time.time() - phase3_start
            pipeline_logger.info(f"Phase completed in {format_duration(phase_times['transformation'])}")
            
            # === PHASE 3: OUTPUT ===
            phase4_start = time.time()
            pipeline_logger.info("")
            pipeline_logger.phase("PHASE 3: AGOL PUBLISHING" if output_format == "agol" else "PHASE 3: GEOJSON EXPORT")
            
            # Output based on format
            if output_format == "geojson":
                if not output_path:
                    output_path = generate_export_filename(query, country)
                
                pipeline_logger.info(f"Exporting to {output_path}")
                # Use existing export_to_geojson which handles dict input
                export_to_geojson(transformed_data, output_path, query)
                pipeline_logger.info(f"Export complete: {output_path}")
                
            else:  # agol format
                # Create target configuration adapter (similar to single-theme approach)
                target_config = cfg.get('targets', {}).get(query, {})
                if cfg.get('config_format') == 'template':
                    # Use template metadata with dynamic variables
                    template_metadata = cfg['template'].get_target_metadata(query)
                    
                    # Create AGOL config with essential metadata
                    agol_config_dict = {
                        'item_title': template_metadata.item_title,
                        'snippet': template_metadata.snippet,
                        'description': template_metadata.description,
                        'service_name': template_metadata.service_name,
                        'tags': template_metadata.tags,
                        'access_information': template_metadata.access_information,
                        'license_info': template_metadata.license_info,
                        'upsert_key': template_metadata.upsert_key,
                        'item_id': template_metadata.item_id
                    }
                    
                    target_adapter = type('TargetConfig', (), {
                        'agol': type('AGOLConfig', (), agol_config_dict)()
                    })()
                    
                    pipeline_logger.info(f"Found existing service: {template_metadata.item_title}")
                else:
                    # Legacy config adapter
                    target_adapter = type('TargetConfig', (), {
                        'agol': type('AGOLConfig', (), target_config.get('agol', {}))()
                    })()
                
                # Use multi-layer publishing service (same as arcgis-upload command)
                from .publish import publish_multi_layer_service
                
                # Use parameters from CLI for flexibility
                result = publish_multi_layer_service(transformed_data, target_adapter, mode, use_async, use_analyze, staging_format)
                
                # publish_multi_layer_service returns the published item, not a dict
                if result:
                    # Extract layer info for display
                    layers_info = []
                    for layer_name, layer_gdf in transformed_data.items():
                        layer_type = "points" if "places" in layer_name else "polygons"
                        layers_info.append(f"Updated layer {country_info.iso3.lower()}_{query}_{layer_type} ({len(layer_gdf):,} features)")
                    
                    for info in layers_info:
                        pipeline_logger.info(info)
                    
                    pipeline_logger.info(f"Published: {result.homepage}")
                else:
                    pipeline_logger.info("Failed to publish service to ArcGIS Online")
                    raise typer.Exit(1)
            
            # End Phase 3 for dual-theme
            phase_times['output'] = time.time() - phase4_start
            pipeline_logger.info(f"Phase completed in {format_duration(phase_times['output'])}")
        
        else:
            # Single GeoDataFrame result
            gdf = query_result
            
            if gdf.empty:
                pipeline_logger.info("No data found for query")
                return
            
            # Log single-theme acquisition
            pipeline_logger.info(f"Acquired {len(gdf):,} features")
            phase_times['data_acquisition'] = time.time() - phase2_start
            pipeline_logger.info(f"Phase completed in {format_duration(phase_times['data_acquisition'])}")
            
            # === PHASE 2: TRANSFORMATION ===
            phase3_start = time.time()
            pipeline_logger.info("")
            pipeline_logger.phase("PHASE 2: TRANSFORMATION")
            
            # Transform data
            gdf_transformed = normalize_schema(gdf, query)
            pipeline_logger.info(f"Transformed {len(gdf):,} features")
            
            # End Phase 2
            phase_times['transformation'] = time.time() - phase3_start
            pipeline_logger.info(f"Phase completed in {format_duration(phase_times['transformation'])}")
            
            # === PHASE 3: OUTPUT ===
            phase4_start = time.time()
            pipeline_logger.info("")
            pipeline_logger.phase("PHASE 3: AGOL PUBLISHING" if output_format == "agol" else "PHASE 3: GEOJSON EXPORT")
            
            # Output based on format
            if output_format == "geojson":
                if not output_path:
                    output_path = generate_export_filename(query, country)
                
                pipeline_logger.info(f"Exporting to {output_path}")
                export_to_geojson(gdf_transformed, output_path, query)
                pipeline_logger.info(f"Export complete: {output_path}")
                
            else:  # agol format
                
                # Create target configuration adapter (similar to arcgis-upload command)
                target_config = cfg.get('targets', {}).get(query, {})
                if cfg.get('config_format') == 'template':
                    # Use template metadata with dynamic variables
                    template_metadata = cfg['template'].get_target_metadata(query)
                    
                    # Create AGOL config with essential metadata
                    agol_config_dict = {
                        'item_title': template_metadata.item_title,
                        'snippet': template_metadata.snippet,
                        'description': template_metadata.description,
                        'service_name': template_metadata.service_name,
                        'tags': template_metadata.tags,
                        'access_information': template_metadata.access_information,
                        'license_info': template_metadata.license_info,
                        'upsert_key': template_metadata.upsert_key,
                        'item_id': template_metadata.item_id
                    }
                    
                    target_adapter = type('TargetConfig', (), {
                        'agol': type('AGOLConfig', (), agol_config_dict)()
                    })()
                    
                    pipeline_logger.info(f"Found existing service: {template_metadata.item_title}")
                else:
                    # Legacy config adapter
                    target_adapter = type('TargetConfig', (), {
                        'agol': type('AGOLConfig', (), target_config.get('agol', {}))()
                    })()
                
                # Use parameters from CLI for flexibility
                result = publish_or_update(gdf_transformed, target_adapter, mode, use_async, use_analyze, staging_format)
                
                # publish_or_update returns the published item, not a dict
                if result:
                    pipeline_logger.info(f"Updated layer with {len(gdf_transformed):,} features")
                    pipeline_logger.info(f"Published: {result.homepage}")
                else:
                    pipeline_logger.info("Failed to publish to ArcGIS Online")
                    raise typer.Exit(1)
            
            # End Phase 3 for single-theme
            phase_times['output'] = time.time() - phase4_start
            pipeline_logger.info(f"Phase completed in {format_duration(phase_times['output'])}")
        
        # === OPERATION SUMMARY ===
        total_duration = time.time() - operation_start_time
        pipeline_logger.info("")
        pipeline_logger.info("============ OPERATION COMPLETE ============")
        pipeline_logger.info(f"Total execution time: {format_duration(total_duration)}")
        pipeline_logger.info("Performance breakdown:")
        
        # Calculate percentage for each phase and show both seconds and percentage
        for phase_name, phase_duration in phase_times.items():
            percentage = (phase_duration / total_duration) * 100 if total_duration > 0 else 0
            formatted_phase = phase_name.replace('_', ' ').title().replace('Data ', '').replace('Acquisition', 'Acquisition')
            if formatted_phase == 'Output':
                formatted_phase = 'AGOL Publishing' if output_format == 'agol' else 'GeoJSON Export'
            pipeline_logger.info(f"  {formatted_phase}: {format_duration(phase_duration)} ({percentage:.1f}%)")
    
    except Exception as e:
        # Calculate timing even for errors
        error_duration = time.time() - operation_start_time
        logging.error("=" * 60)
        logging.error("OPERATION FAILED")
        logging.error("=" * 60)
        logging.error(f"Processing failed after {format_duration(error_duration)}: {e}")
        if phase_times:
            logging.error("Completed phases:")
            for phase_name, phase_duration in phase_times.items():
                logging.error(f"  {phase_name.replace('_', ' ').title()}: {format_duration(phase_duration)}")
        raise typer.Exit(1)
    
    finally:
        dump_manager.close()


@app.command("list-dumps")
def list_dumps():
    """
    List all available local Overture dumps with metadata.
    
    Shows information about downloaded dumps including release version,
    themes, download date, size, and validation status.
    """
    # Initialize dump manager with default configuration
    from .dump_manager import DumpConfig
    dump_config = DumpConfig()
    dump_manager = DumpManager(config=dump_config)
    
    try:
        dumps = dump_manager.get_available_dumps()
        
        if not dumps:
            typer.echo("No local dumps found.")
            typer.echo("Use 'o2agol overture-dump <query> --download-only' to cache data.")
            return
        
        typer.echo("Available Local Overture Dumps")
        typer.echo("=" * 50)
        
        for dump in dumps:
            typer.echo(f"\nRelease: {dump.release}")
            typer.echo(f"  Themes: {', '.join(dump.themes)}")
            typer.echo(f"  Downloaded: {dump.download_date}")
            typer.echo(f"  Size: {dump.size_gb:.2f} GB")
            typer.echo(f"  Complete: {'✓' if dump.is_complete else '✗'}")
            typer.echo(f"  Spatial Index: {'✓' if dump.spatial_index_built else '✗'}")
        
        total_size = sum(dump.size_gb for dump in dumps)
        typer.echo(f"\nTotal: {len(dumps)} dumps, {total_size:.2f} GB")
        
    except Exception as e:
        typer.echo(f"ERROR: {e}", err=True)
        raise typer.Exit(1)
    
    finally:
        dump_manager.close()


@app.command("validate-dump")
def validate_dump(
    release: Annotated[str, typer.Argument(help="Overture release version to validate")],
    theme: Annotated[str, typer.Argument(help="Theme to validate")],
    verbose: Annotated[bool, typer.Option("--verbose", "-v", help="Enable detailed logging output")] = False,
):
    """
    Validate the integrity of a local Overture dump.
    
    Checks dump structure, metadata, and runs validation queries to ensure
    the dump is complete and usable.
    
    Examples:
        o2agol validate-dump 2025-07-23.0 buildings
        o2agol validate-dump 2025-07-23.0 transportation --verbose
    """
    setup_logging(verbose)
    
    # Initialize dump manager with default configuration
    from .dump_manager import DumpConfig
    dump_config = DumpConfig()
    dump_manager = DumpManager(config=dump_config)
    
    try:
        logging.info(f"Validating dump: {release}/{theme}")
        
        # Check if dump exists
        if not dump_manager.check_dump_exists(release, theme):
            typer.echo(f"ERROR: Dump not found: {release}/{theme}", err=True)
            raise typer.Exit(1)
        
        # Run validation
        is_valid = dump_manager.validate_dump(release, theme)
        
        if is_valid:
            typer.echo(f"✓ Dump validation successful: {release}/{theme}")
            logging.info("All validation checks passed")
        else:
            typer.echo(f"✗ Dump validation failed: {release}/{theme}", err=True)
            logging.error("One or more validation checks failed")
            raise typer.Exit(1)
    
    except Exception as e:
        typer.echo(f"ERROR during validation: {e}", err=True)
        raise typer.Exit(1)
    
    finally:
        dump_manager.close()


@app.command("list-cache")
def list_cache(
    config: Annotated[str, typer.Option("--config", "-c", help="Path to YAML configuration file")] = "configs/global.yml",
    release: Annotated[str, typer.Option("--release", help="Overture release version")] = "latest",
):
    """
    List cached country data entries.
    
    Shows all cached data with metadata including country, theme, feature counts, and file sizes.
    """
    try:
        # Load minimal config to get dump manager
        from .dump_manager import DumpManager, DumpConfig
        import os
        
        dump_config = DumpConfig()
        dump_config.base_path = os.path.abspath('./overturedump')
        dump_manager = DumpManager(config=dump_config)
        
        # Get cache entries
        cache_entries = dump_manager.list_cached_data(release)
        
        if not cache_entries:
            typer.echo(f"No cached data found for release: {release}")
            return
        
        # Group by country for better display
        countries = {}
        for entry in cache_entries:
            if entry.country not in countries:
                countries[entry.country] = []
            countries[entry.country].append(entry)
        
        typer.echo(f"Cached data for release: {release}")
        typer.echo("=" * 60)
        
        total_size_mb = 0
        total_features = 0
        
        for country_code, entries in sorted(countries.items()):
            typer.echo(f"\nCountry: {country_code}")
            for entry in entries:
                size_str = f"{entry.size_mb:.1f} MB"
                features_str = f"{entry.feature_count:,} features"
                typer.echo(f"  {entry.theme}/{entry.type_name}: {features_str}, {size_str}")
                total_size_mb += entry.size_mb
                total_features += entry.feature_count
        
        typer.echo("\n" + "=" * 60)
        typer.echo(f"Total: {len(cache_entries)} cache entries, {total_features:,} features, {total_size_mb:.1f} MB")
        
        # Show cache statistics
        stats = dump_manager.get_cache_stats()
        typer.echo(f"Cache location: {stats['cache_path']}")
        
    except Exception as e:
        typer.echo(f"ERROR: Failed to list cache: {e}", err=True)
        raise typer.Exit(1)


@app.command("clear-cache")
def clear_cache(
    config: Annotated[str, typer.Option("--config", "-c", help="Path to YAML configuration file")] = "configs/global.yml",
    country: Annotated[Optional[str], typer.Option("--country", help="Specific country to clear (optional)")] = None,
    release: Annotated[Optional[str], typer.Option("--release", help="Specific release to clear (optional)")] = None,
    confirm: Annotated[bool, typer.Option("--confirm", help="Confirm deletion without prompt")] = False,
):
    """
    Clear cached data entries.
    
    Can clear all cache, specific release, or specific country data.
    Use with caution as this will delete cached data files.
    """
    try:
        # Load minimal config to get dump manager
        from .dump_manager import DumpManager, DumpConfig
        import os
        
        dump_config = DumpConfig()
        dump_config.base_path = os.path.abspath('./overturedump')
        dump_manager = DumpManager(config=dump_config)
        
        # Determine what will be cleared
        if country and release:
            target = f"cached data for {country} in release {release}"
        elif country:
            target = f"all cached data for {country}"
        elif release:
            target = f"all cached data for release {release}"
        else:
            target = "ALL cached data"
        
        # Confirmation prompt
        if not confirm:
            if not typer.confirm(f"Are you sure you want to clear {target}?"):
                typer.echo("Operation cancelled.")
                return
        
        # Perform clearing
        dump_manager.clear_cache(country=country, release=release)
        typer.echo(f"Successfully cleared {target}")
        
    except Exception as e:
        typer.echo(f"ERROR: Failed to clear cache: {e}", err=True)
        raise typer.Exit(1)


@app.command("cache-stats")
def cache_stats(
    config: Annotated[str, typer.Option("--config", "-c", help="Path to YAML configuration file")] = "configs/global.yml",
):
    """
    Show cache statistics and storage usage.
    """
    try:
        # Load minimal config to get dump manager
        from .dump_manager import DumpManager, DumpConfig
        import os
        
        dump_config = DumpConfig()
        dump_config.base_path = os.path.abspath('./overturedump')
        dump_manager = DumpManager(config=dump_config)
        
        # Get cache statistics
        stats = dump_manager.get_cache_stats()
        
        typer.echo("Cache Statistics")
        typer.echo("=" * 40)
        typer.echo(f"Location: {stats['cache_path']}")
        typer.echo(f"Total files: {stats['total_files']}")
        typer.echo(f"Countries: {stats['countries']}")
        typer.echo(f"Releases: {stats['releases']}")
        typer.echo(f"Total size: {stats['total_size_mb']:.1f} MB ({stats['total_size_mb']/1024:.2f} GB)")
        
        if stats['total_files'] > 0:
            avg_size = stats['total_size_mb'] / stats['total_files']
            typer.echo(f"Average file size: {avg_size:.1f} MB")
        
    except Exception as e:
        typer.echo(f"ERROR: Failed to get cache statistics: {e}", err=True)
        raise typer.Exit(1)


@app.command("version")
def version():
    """Display version information and system details."""
    try:
        from . import __version__
        typer.echo(f"o2agol version: {__version__}")
    except ImportError:
        typer.echo("o2agol (development version)")


if __name__ == "__main__":
    app()<|MERGE_RESOLUTION|>--- conflicted
+++ resolved
@@ -1151,14 +1151,10 @@
     
     # Start overall timing
     operation_start_time = time.time()
-<<<<<<< HEAD
     operation_mode = "AGOL upload" if output_format == "agol" else "GeoJSON export" if output_format == "geojson" else "overture-dump"
     logging.info(f"Starting {operation_mode} operation: {query} for {country}")
     logging.info(f"Execution timestamp: {datetime.now()}")
-=======
-    pipeline_logger.info(f"Command: {original_command}")
-    pipeline_logger.info(f"============ OVERTURE DUMP: {query.upper()} ============")
->>>>>>> 0050d6ff
+
     
     # Phase timings
     phase_times = {}
